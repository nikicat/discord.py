--- conflicted
+++ resolved
@@ -39,13 +39,9 @@
 import aiohttp
 
 from . import utils
-<<<<<<< HEAD
-from .activity import _ActivityTag
+from .activity import BaseActivity
 from .speakingstate import SpeakingState
-=======
-from .activity import BaseActivity
 from .enums import SpeakingState
->>>>>>> ab5e175b
 from .errors import ConnectionClosed, InvalidArgument
 
 log = logging.getLogger(__name__)
